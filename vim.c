--- conflicted
+++ resolved
@@ -723,17 +723,10 @@
 
 	line = readVimLine();
 
-<<<<<<< HEAD
-	if (line == NULL)
-	{
-		return;
-	}
-=======
     if (line == NULL)
     {
             return;
     }
->>>>>>> 9fce9dd0
 
 	if ( strncmp ((const char*) line, "UseVimball", (size_t) 10) == 0 )
 	{
